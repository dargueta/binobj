--- conflicted
+++ resolved
@@ -77,14 +77,7 @@
 
 - This package will *not* work on a `mixed-endian`_ system. Those are pretty rare
   nowadays so chances are you won't have a problem.
-<<<<<<< HEAD
-- This has been tested on CPython 3.6-3.10, and PyPy3.6.
-=======
-- This has been tested on Python 3.5-3.9, PyPy3.5, PyPy3.6, and PyPy3.7.
-
-Sorry, I have no intention of supporting Python 2. Feel free to fork this and do
-a backport if you like! I'd be interested to see it and might even contribute.
->>>>>>> 35080a76
+- This has been tested on CPython 3.6-3.10, PyPy 3.6, and PyPy 3.7.
 
 .. _mixed-endian: https://en.wikipedia.org/wiki/Endianness#Mixed
 
