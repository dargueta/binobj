"""Fields used for forming more complex structures with other fields."""

from __future__ import annotations

import collections.abc
import typing
from typing import Any
from typing import BinaryIO
from typing import Callable
from typing import Iterable
from typing import List
from typing import Optional
from typing import overload
from typing import Tuple
from typing import Type
from typing import TypeVar
from typing import Union as _Union

from binobj import errors
from binobj.fields.base import Field
from binobj.fields.base import maybe_assign_name
from binobj.fields.base import NOT_PRESENT
from binobj.structures import Struct
from binobj.typedefs import StrDict


__all__ = ["Array", "Nested", "Union"]


T = TypeVar("T")
TStruct = TypeVar("TStruct", bound=Struct)


HaltCheckFn = Callable[["Array[T]", BinaryIO, List, Any, StrDict], bool]

FieldOrTStruct = _Union[Field[Any], Type[Struct]]
FieldLoadDecider = Callable[
    [BinaryIO, Tuple[Field[Any], ...], Any, StrDict], Field[Any]
]
FieldDumpDecider = Callable[[Any, Tuple[Field[Any], ...], Any, StrDict], Field[Any]]

StructLoadDecider = Callable[
    [BinaryIO, Tuple[Type[Struct], ...], Any, StrDict], Type[Struct]
]
StructDumpDecider = Callable[
    [Any, Tuple[Type[Struct], ...], Any, StrDict], Type[Struct]
]


class Array(Field[List[Optional[T]]]):
    """An array of other serializable objects.

    :param Field component:
        The component this array is comprised of. Must be an instance.
    :param count:
        Optional. Some way of indicating the number of elements in this array. The value
        for this argument can be one of the following:

        * An integer. The array always contains this many elements.
        * A :class:`~binobj.fields.base.Field` instance that must 1) be an integer;
          2) occur before this array in the same struct.
        * A string naming a field fitting the above criteria. You'll need this if your
          size field's name is a Python keyword.

    :param callable halt_check:
        A function taking five arguments. See :meth:`should_halt` for the default
        implementation. Subclasses can override this function if desired to avoid having
        to pass in a custom function every time.

    .. versionchanged:: 0.3.0
        ``count`` can now be a :class:`~.fields.base.Field` or string.

    .. versionchanged:: 0.6.1
        :meth:`~.fields.base.Field.to_stream` and :meth:`~.fields.base.Field.to_bytes`
        throw an :class:`~.errors.ArraySizeError` if ``count`` is set and the iterable
        passed in is too long. Due to a bug it used to be ignored when dumping.

    .. versionchanged:: 0.7.0
        :attr:`.size` is set if ``component.size`` is defined and ``count`` is an
        integer constant.
    """

    def __init__(
        self,
        component: Field[T],
        *,
        count: _Union[int, Field[int], str, None] = None,
        halt_check: Optional[HaltCheckFn[T]] = None,
        **kwargs: Any,
    ):
        super().__init__(**kwargs)
        self.component = component
        self.halt_check = halt_check or self.should_halt
        maybe_assign_name(self.component, self.name)

        if count is None or (
            isinstance(count, (int, str, Field)) and not isinstance(count, bool)
        ):
            # The isinstance bool check is needed because `bool` is a subclass of `int`.
            self.count = count
        else:
            raise TypeError("`count` must be an integer, string, or a `Field`.")

        if isinstance(self.count, int) and component.has_fixed_size:
            self._size = self.count * typing.cast(int, component.size)

    def get_final_element_count(self, field_values: StrDict) -> Optional[int]:
        """Calculate the number of elements in the array based on other fields' values.

        :param dict field_values:
            A dict mapping field names to their deserialized values. It doesn't need to
            have every value in the struct; if :attr:`count` references a field, it only
            requires that field to be present here.

        :return:
            The expected number of elements in this array, or ``None`` if the array
            doesn't have a fixed size.
        :rtype: int

        .. versionadded:: 0.6.1
        .. versionchanged:: 0.8.0
            Throws a `ConfigurationError` if this field's :attr:`count` is a `Field` but
            doesn't have an assigned name.
        """
        if self.count is None:
            return None
        if isinstance(self.count, int):
            return self.count

        if isinstance(self.count, Field):
            name = self.count.name
            if name is None:
                # This will only happen if someone creates a field outside a Struct and
                # passes it to this field as the count object.
                raise errors.ConfigurationError(
                    "`count` field for %r has no assigned name." % self,
                    field=self.count,
                )
        elif isinstance(self.count, str):
            name = self.count
        else:
            # We check the type of `self.count` in the constructor so this should never
            # happen.
            raise TypeError(
                "Unexpected type for `count`: %r" % type(self.count).__name__
            )

        # The number of fields in this array is a field that should already have been
        # loaded.
        if name not in field_values:
            raise errors.FieldReferenceError(
                "Array size depends on field %r but it wasn't found." % name,
                field=name,
            )
        return typing.cast(int, field_values[name])

    @staticmethod
    def should_halt(
        seq: "Array[T]",
        stream: BinaryIO,
        values: List[Optional[T]],
        context: Any,
        loaded_fields: StrDict,
    ) -> bool:
        """Determine if the deserializer should stop reading from the input.

        This function should return ``True`` to indicate loading for this field should
        stop, or ``False`` to continue adding elements.

        The default implementation does the following:

        - If ``count`` is an integer, it compares ``count`` against the length of
          ``values``. If ``len(values)`` is equal to or more than ``count`` it'll return
          ``True`` (halt), ``False`` otherwise.
        - If ``count`` is a :class:`~binobj.fields.base.Field`, that field should
          already have been loaded and in ``loaded_fields``. The expected array size is
          taken from there, and compared as above.
        - If ``count`` is a string, it's the name of a field already loaded and in
          ``loaded_fields``. The expected array size is taken from there, and compared
          as above.
        - Otherwise, the function assumes the array ends at EOF and only returns
          ``True`` if there's no more data in the stream.

        Subclasses' implementations must handle all four cases.

        :param Array seq:
            The sequence being checked.
        :param BinaryIO stream:
            The data stream to read from. Except in rare circumstances, this is the same
            stream that was passed to :meth:`~.fields.base.Field.from_stream`. The
            stream pointer should be returned to its original position when the function
            exits.
        :param list values:
            A list of the objects that have been deserialized so far. In general this
            function *should not* modify the list. A possible exception to this rule is
            to remove a sentinel value from the end of the list.
        :param context:
            The ``context`` object passed to :meth:`~.fields.base.Field.from_stream`.
        :param dict loaded_fields:
            The fields in the struct that have been loaded so far.

        :return: ``True`` if the deserializer should stop reading, ``False``
            otherwise.
        :rtype: bool

        .. versionchanged:: 0.8.0
            The default implementation now throws :class:`~.errors.UndefinedSizeError`
            if the length of the array couldn't be determined. Previously this would
            crash with a :class:`TypeError`.
        """
        if seq.count is not None:
            count = seq.get_final_element_count(loaded_fields)
            if count is None:  # pragma: no cover
                # Theoretically this should never happen, as get_final_element_count()
                # should only return None if seq.count is None.
                raise errors.UndefinedSizeError(field=seq)
            return count <= len(values)

        # Else: count is None. Our only option is to check to see if we hit EOF.
        offset = stream.tell()
        try:
            return stream.read(1) == b""
        finally:
            stream.seek(offset)

    def _do_dump(
        self,
        stream: BinaryIO,
        data: Iterable[Optional[T]],
        context: Any,
        all_fields: StrDict,
    ) -> None:
        """Convert the given data into bytes and write it to ``stream``.

        :param BinaryIO stream:
            A binary stream to write the serialized data into.
        :param iterable data:
            An iterable of values to dump.
        :param context:
            Additional data to pass to this method. Subclasses must ignore anything they
            don't recognize.
        :param dict all_fields:
            A dictionary of the fields about to be dumped. This is guaranteed to not be
            ``None``.
        """
        n_elems = self.get_final_element_count(all_fields)
        if not isinstance(data, collections.abc.Sized):
            self._dump_unsized(stream, data, n_elems, context, all_fields)
            return

        if n_elems is not None and len(data) != n_elems:
            raise errors.ArraySizeError(
                field=self, n_expected=n_elems, n_given=len(data)
            )

        for value in iter(data):
            self.component.to_stream(stream, value, context, all_fields)

    def _dump_unsized(
        self,
        stream: BinaryIO,
        data: Iterable[Optional[T]],
        n_elems: Optional[int],
        context: Any,
        all_fields: StrDict,
    ) -> None:
        """Dump an unsized iterable into the stream."""
        n_written = 0  # noqa: SIM113
        for value in data:
            if n_written == n_elems:
                # We've already written the requisite number of items to the stream, but
                # received at least one more item. Crash.
                raise errors.ArraySizeError(
                    field=self, n_expected=n_elems, n_given=n_written + 1
                )

            self.component.to_stream(
                stream, value, context=context, all_fields=all_fields
            )
            n_written += 1

        if n_elems is not None and n_written < n_elems:
            raise errors.ArraySizeError(
                field=self, n_expected=n_elems, n_given=n_written
            )

    def _do_load(
        self, stream: BinaryIO, context: Any, loaded_fields: StrDict
    ) -> List[Optional[T]]:
        """Load a structure list from the given stream.

        :param BinaryIO stream:
            A bit stream to read data from.
        :param context:
            Additional data to pass to this method. Subclasses must ignore anything they
            don't recognize.
        :param dict loaded_fields:
            A dictionary of the fields that have already been loaded. This is guaranteed
            to not be ``None``.

        :return: The deserialized data.
        :rtype: list
        """
        result: List[Optional[T]] = []
        while not self.halt_check(self, stream, result, context, loaded_fields):
            component = self.component.from_stream(stream, context, loaded_fields)
            if component is NOT_PRESENT:
                continue
            result.append(component)

        return result


class Nested(Field[TStruct]):
    """Used to nest one struct inside of another.

    :param Type[~binobj.structures.Struct] struct_class:
        The struct class to wrap as a field. Not an instance!

    .. code-block:: python

        class Address(Struct):
            ...

        class Person(Struct):
            name = fields.StringZ()
            address = fields.Nested(Address)

    .. versionchanged:: 0.7.0
        :attr:`.size` is set if the struct passed in is of fixed size. Prior to 0.7.0,
        ``Person.get_size()`` would be None even if ``Address.get_size()`` returned a
        value. Now the sizes are the same.
    """

    def __init__(self, struct_class: Type[TStruct], *args: Any, **kwargs: Any):
        super().__init__(*args, **kwargs)
        self.struct_class = struct_class
        self._size = struct_class.get_size()

    def _do_dump(
        self,
        stream: BinaryIO,
        data: _Union[StrDict, TStruct],
        context: Any,
        all_fields: StrDict,
    ) -> None:
        if isinstance(data, Struct):
            data.to_stream(stream, context)
        else:
            instance = self.struct_class(**typing.cast(StrDict, data))
            instance.to_stream(stream, context)

    def _do_load(
        self, stream: BinaryIO, context: Any, loaded_fields: StrDict
    ) -> TStruct:
        return self.struct_class.from_stream(stream, context)


<<<<<<< HEAD
class Union(Field[FieldOrTStruct]):
    """A field that can be one of several types of structs or fields.
=======
class Union(Field[Any]):
    """A field that can be one of several different types of structs or fields.
>>>>>>> d5fe9bb0

    :param choices:
        One or more :class:`~binobj.structures.Struct` classes or
        :class:`~binobj.fields.base.Field` instances that can be used for loading and
        dumping.

    :param callable load_decider:
        A function that decides which :class:`~binobj.structures.Struct` class or
        :class:`~binobj.fields.base.Field` instance to use for loading the input. It
        must take four arguments:

        * ``stream``: The stream being loaded from.
        * ``classes``: A list of classes that can be used for loading.
        * ``context``: The context object to pass directly to the loader selected from
          ``classes``.
        * ``loaded_fields``: A dictionary of the fields that have already been loaded.
          This is guaranteed to not be ``None``.

    :param callable dump_decider:
        A function that decides which :class:`~binobj.structures.Struct` class or
        :class:`~binobj.fields.base.Field` instance to use for dumping the given data.
        It must take four arguments:

        * ``data``: The data to dump. This can be any type.
        * ``classes``: A list of classes that can be used for dumping.
        * ``context``: The context object to pass directly to the dumper selected from
          ``classes``.
        * ``all_fields``: A dictionary of the fields about to be dumped. This is
          guaranteed to not be ``None``.

    Usage with Structs::

        def load_decider(stream, classes, context, loaded_fields):
            data_type_id = loaded_fields['data_type']
            return classes[data_type_id]

        def dump_decider(data, classes, context, all_fields):
            data_type_id = all_fields['data_type']
            return classes[data_type_id]

        class MyStruct(Struct):
            data_type = UInt8()
            data = Union(UserInfo, FileInfo, SystemInfo,
                         load_decider=load_decider, dump_decider=dump_decider)

    Usage with Fields::

        class FieldsUnionContainer(binobj.Struct):
            data_type = fields.UInt8()
            item = fields.Union(fields.StringZ(),
                                fields.UInt16(endian='little'),
                                load_decider=fields_load_decider,
                                dump_decider=fields_dump_decider)

    .. versionadded:: 0.3.0
    """

    @overload
    def __init__(
        self,
        *choices: Field[Any],
        load_decider: FieldLoadDecider,
        dump_decider: FieldDumpDecider,
        **kwargs: Any,
    ):
        pass

    @overload
    def __init__(
        self,
        *choices: TStruct,
        load_decider: StructLoadDecider,
        dump_decider: StructDumpDecider,
        **kwargs: Any,
    ):
        pass

    def __init__(
        self,
        *choices: Any,
        load_decider: Any,
        dump_decider: Any,
        **kwargs: Any,
    ):
        super().__init__(**kwargs)
        if any(isinstance(c, type) and issubclass(c, Field) for c in choices):
            raise errors.ConfigurationError(
                "You must pass an instance of a Field, not a class.", field=self
            )

        self.choices = choices
        self.load_decider = load_decider
        self.dump_decider = dump_decider

    def _do_dump(
        self, stream: BinaryIO, data: Any, context: Any, all_fields: StrDict
    ) -> None:
        dumper = self.dump_decider(data, self.choices, context, all_fields)
        if isinstance(dumper, Field):
            dumper.to_stream(stream, data, context, all_fields)
        elif issubclass(dumper, Struct):
<<<<<<< HEAD
            if not isinstance(data, collections.abc.Mapping):
                raise TypeError(
                    f"Cannot dump a non-Mapping-like object as a {dumper!r}: {data!r}",
                )
            dumper(**data).to_stream(stream, context)
        else:
            raise TypeError(
                "Dump decider returned a %r, expected a Field instance or subclass of"
                " Struct." % type(dumper)
=======
            # Else: Dumper is not a Field instance, assume this is a Struct class.
            # TODO (dargueta): Avoid creating a full struct instance if possible.
            dumper(**data).to_stream(stream, context)
        else:
            raise TypeError(
                f"Dump decider returned a {type(dumper)!r}, expected a Field instance"
                " or subclass of Struct."
>>>>>>> d5fe9bb0
            )

    def _do_load(self, stream: BinaryIO, context: Any, loaded_fields: StrDict) -> Any:
        loader = self.load_decider(stream, self.choices, context, loaded_fields)
        if isinstance(loader, Field):
            return loader._do_load(stream, context, loaded_fields)
        if isinstance(loader, type) and issubclass(loader, Struct):
            return loader.from_stream(stream, context)
        raise TypeError(
            f"Load decider returned a {type(loader)!r}, expected a Field instance or"
            " subclass of Struct."
        )<|MERGE_RESOLUTION|>--- conflicted
+++ resolved
@@ -356,13 +356,8 @@
         return self.struct_class.from_stream(stream, context)
 
 
-<<<<<<< HEAD
-class Union(Field[FieldOrTStruct]):
-    """A field that can be one of several types of structs or fields.
-=======
 class Union(Field[Any]):
     """A field that can be one of several different types of structs or fields.
->>>>>>> d5fe9bb0
 
     :param choices:
         One or more :class:`~binobj.structures.Struct` classes or
@@ -464,7 +459,6 @@
         if isinstance(dumper, Field):
             dumper.to_stream(stream, data, context, all_fields)
         elif issubclass(dumper, Struct):
-<<<<<<< HEAD
             if not isinstance(data, collections.abc.Mapping):
                 raise TypeError(
                     f"Cannot dump a non-Mapping-like object as a {dumper!r}: {data!r}",
@@ -474,15 +468,6 @@
             raise TypeError(
                 "Dump decider returned a %r, expected a Field instance or subclass of"
                 " Struct." % type(dumper)
-=======
-            # Else: Dumper is not a Field instance, assume this is a Struct class.
-            # TODO (dargueta): Avoid creating a full struct instance if possible.
-            dumper(**data).to_stream(stream, context)
-        else:
-            raise TypeError(
-                f"Dump decider returned a {type(dumper)!r}, expected a Field instance"
-                " or subclass of Struct."
->>>>>>> d5fe9bb0
             )
 
     def _do_load(self, stream: BinaryIO, context: Any, loaded_fields: StrDict) -> Any:
