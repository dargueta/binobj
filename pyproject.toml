--- conflicted
+++ resolved
@@ -1,10 +1,6 @@
 [tool.poetry]
 name = "binobj"
-<<<<<<< HEAD
 version = "0.12.0"
-=======
-version = "0.11.3"
->>>>>>> d5fe9bb0
 description = "A Python library for reading and writing structured binary data."
 authors = ["Diego Argueta <620513-dargueta@users.noreply.github.com>"]
 readme = "README.rst"
@@ -47,11 +43,7 @@
 flake8-blind-except = "0.2.1"
 flake8-bugbear = "23.3.12"
 flake8-builtins = "2.1.0"
-<<<<<<< HEAD
-flake8-comprehensions = "3.11.0"
-=======
 flake8-comprehensions = "3.13.0"
->>>>>>> d5fe9bb0
 flake8-debugger = "4.1.2"
 flake8-deprecated = "2.0.1"
 flake8-docstrings = "1.7.0"
@@ -63,15 +55,9 @@
 # Plugin broke and gave a bunch of false alarms
 # flake8-unused-arguments = "0.0.13"
 isort = "5.11.5"
-<<<<<<< HEAD
-mypy = {version = "1.1.1", markers = "platform_python_implementation == 'CPython'"}
-pytest = "7.2.2"
-pytest-cov = "4.0.0"
-=======
 mypy = {version = "1.4.1", markers = "platform_python_implementation == 'CPython'"}
 pytest = "7.4.2"
 pytest-cov = "4.1.0"
->>>>>>> d5fe9bb0
 pytest-randomly = "3.12.0"
 
 # Indirect dependencies go below this line. Avoid pinning them any tighter than necessary.
