[metadata]
author: Diego Argueta
author_email: dargueta@users.noreply.github.com
classifiers:
    Development Status :: 4 - Beta
    Intended Audience :: Developers
    License :: OSI Approved :: BSD License
    Operating System :: OS Independent
    Programming Language :: Python :: 3 :: Only
    Programming Language :: Python :: 3.6
    Programming Language :: Python :: 3.7
    Programming Language :: Python :: 3.8
    Programming Language :: Python :: 3.9
    Programming Language :: Python :: 3.10
    Programming Language :: Python :: Implementation :: CPython
    Programming Language :: Python :: Implementation :: PyPy
description: A Python library for reading and writing structured binary data.
license: BSD 3-Clause License
long_description: file: README.rst
name: binobj
packages: find:
url: https://www.github.com/dargueta/binobj
; Do not modify the version manually -- use the bumpversion CLI tool
version: 0.10.1

[options]
install_requires:
    dataclasses  ; python_version=="3.6"
    more-itertools>=4.0, <9
    typing-inspect>=0.4.0, <0.7  ; python_version<="3.7"
<<<<<<< HEAD
python_requires: >=3.6
=======
python_requires: >=3.5
>>>>>>> 5e517fb7

[options.package_data]
binobj: py.typed

[options.packages.find]
exclude:
    docs
    docs.*
    tests
    tests.*<|MERGE_RESOLUTION|>--- conflicted
+++ resolved
@@ -28,11 +28,7 @@
     dataclasses  ; python_version=="3.6"
     more-itertools>=4.0, <9
     typing-inspect>=0.4.0, <0.7  ; python_version<="3.7"
-<<<<<<< HEAD
 python_requires: >=3.6
-=======
-python_requires: >=3.5
->>>>>>> 5e517fb7
 
 [options.package_data]
 binobj: py.typed
