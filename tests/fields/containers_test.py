--- conflicted
+++ resolved
@@ -311,7 +311,6 @@
     )
 
 
-<<<<<<< HEAD
 @pytest.mark.parametrize(
     "data_type, item, expected",
     (
@@ -324,7 +323,8 @@
     """Basic test of dumping the Union field type."""
     struct = UnionContainer(data_type=data_type, item=item)
     assert struct.to_bytes() == expected
-=======
+
+
 @pytest.mark.parametrize("item1", ({"other": 0xAA55}, UnionItemB(other=0xAA55)))
 @pytest.mark.parametrize("item0", ({"value": "asdf"}, UnionItemA(value="asdf")))
 def test_union__structs__dump_basic(item0, item1):
@@ -334,7 +334,6 @@
 
     struct = UnionContainer(data_type=1, item=item1)
     assert struct.to_bytes() == b"\x01\x7f\x55\xaa"
->>>>>>> d5fe9bb0
 
 
 @pytest.mark.xfail
