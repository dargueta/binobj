[tox]
<<<<<<< HEAD
envlist = py36, py37, py38, py39, py310, pypy36, lint, mypy
usedevelop = true
=======
envlist = py36, py37, py38, py39, pypy36, lint, mypy
usedevelop = false
>>>>>>> 3735392f
passenv = *
skip_missing_interpreters = true

[testenv]
deps = -rtest-requirements.txt
commands = coverage run -m pytest {posargs:tests}

[testenv:lint]
basepython = python3.8
deps = -rlint-requirements.txt
commands = flake8 --max-complexity 9

[testenv:mypy]
basepython = python3.8
deps =
    mypy==0.812
commands = mypy --show-error-codes binobj

[pytest]
addopts =
    -vv
    --cov=binobj
    --cov-config=tox.ini
filterwarnings =
    always::DeprecationWarning

[coverage:run]
branch = true
source = binobj

[coverage:report]
show_missing = true
skip_covered = true
fail_under = 95.0
precision = 1

[flake8]
extend_ignore = E203,E501,U101,D105,D107
exclude =
    docs,
    .git,
    .mypy_cache,
    .pytest_cache,
    .tox,
    build
max_line_length = 88
per_file_ignores =
    __init__.py:F403,F401,D104
    tests/*:D
    setup.py:D
unused_arguments_ignore_abstract_functions = true
unused_arguments_ignore_stub_functions = true

[isort]
combine_star = true
default_section = THIRDPARTY
force_single_line = true
from_first = false
known_first_party = binobj
line_length = 88
lines_after_imports = 2
order_by_type = false
use_parentheses = true
; See https://github.com/timothycrosley/isort#multi-line-output-modes
multi_line_output = 3
include_trailing_comma = true

[mypy]
strict_optional = true
disallow_any_decorated = true
disallow_any_generics = true
disallow_any_unimported = true
disallow_incomplete_defs = true
disallow_subclassing_any = true
disallow_untyped_calls = true
disallow_untyped_defs = true
ignore_missing_imports = false
warn_unreachable = true
warn_unused_ignores = true
warn_redundant_casts = true
warn_return_any = true<|MERGE_RESOLUTION|>--- conflicted
+++ resolved
@@ -1,11 +1,6 @@
 [tox]
-<<<<<<< HEAD
 envlist = py36, py37, py38, py39, py310, pypy36, lint, mypy
-usedevelop = true
-=======
-envlist = py36, py37, py38, py39, pypy36, lint, mypy
 usedevelop = false
->>>>>>> 3735392f
 passenv = *
 skip_missing_interpreters = true
 
