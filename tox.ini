--- conflicted
+++ resolved
@@ -1,9 +1,5 @@
 [tox]
-<<<<<<< HEAD
-envlist = py36, py37, py38, py39, py310, pypy36, lint, mypy
-=======
-envlist = py35, py36, py37, py38, py39, pypy36, pypy37, lint, mypy
->>>>>>> 35080a76
+envlist = py36, py37, py38, py39, py310, pypy36, pypy37, lint, mypy
 usedevelop = false
 passenv = *
 skip_missing_interpreters = true
